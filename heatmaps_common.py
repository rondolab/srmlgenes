--- conflicted
+++ resolved
@@ -111,36 +111,29 @@
     return format_heatmap_sims(df)
 
 
-<<<<<<< HEAD
 def heatmap_figure(heatmap_data_row):
     total_genes = np.nansum(heatmap_data_row["histogram"])
-=======
-def heatmap_figure(heatmap_data, enrichment_data=None):
-    heatmap_data = np.array(heatmap_data, dtype=float)
-    total_genes = np.nansum(heatmap_data)
-    frac = heatmap_data / total_genes
-    if enrichment_data is not None:
-        odds_ratios = np.array(enrichment_data[0], dtype=float)
-        p_values = np.array(enrichment_data[1], dtype=float)
-        customdata = np.dstack((frac, odds_ratios, p_values))
+    try:
+        customdata = np.dstack((heatmap_data_row["frac"],
+                                heatmap_data_row["odds_ratios"],
+                                heatmap_data_row["p_values"]))
         hovertemplate = f"""h: %{{y}}<br />
                             s: %{{x}}<br />
                             genes: %{{z}} / {total_genes} (%{{customdata[0]:.1%}})<br />
                             enrichment: %{{customdata[1]:0.2f}} (p-value = %{{customdata[1]:0.2f}}<extra></extra>"""
-    else:
-        customdata = frac
+    except KeyError:
+        customdata = heatmap_data_row["frac"]
         hovertemplate = f"""h: %{{y}}<br />
-                            s: %{{x}}<br />
-                            genes: %{{z}} / {total_genes} (%{{customdata:.1%}})<extra></extra>"""
-
->>>>>>> ccfdb39f
+                                    s: %{{x}}<br />
+                                    genes: %{{z}} / {total_genes} (%{{customdata:.1%}})<extra></extra>"""
+
     fig = go.Figure(data=go.Heatmap(
                         z=heatmap_data_row["histogram"],
                         x=['Neutral', '-10⁻⁴', '-10⁻³', '-10⁻²', '-10⁻¹'],
                         y=["0.0", "0.1", "0.3", "0.5"],
-                        customdata=heatmap_data_row["frac"],
+                        customdata=customdata,
                         hoverongaps=False,
-                        hovertemplate=f"h: %{{y}}<br />s: %{{x}}<br />genes: %{{z}}/{total_genes:0.0f} (%{{customdata}}%)<extra></extra>"),
+                        hovertemplate=hovertemplate
                     layout=go.Layout(width=800, height=600,
                 xaxis_type='category', yaxis_type='category'))
     return fig
@@ -184,10 +177,6 @@
 
 @lru_cache(maxsize=None)
 def load_exac_data(likelihood, demography, func, genelist, min_L, max_L):
-<<<<<<< HEAD
-    filtered_df = load_filtered_df(demography, func, genelist, likelihood, min_L, max_L)
-    return format_heatmap_empirical(filtered_df)
-=======
     unfiltered_df = load_unfiltered_df(likelihood, demography)
     filtered_df = filter_df(unfiltered_df, func, genelist, min_L, max_L)
     all_genes_count = len(unfiltered_df)
@@ -218,7 +207,6 @@
         odds_ratios.append(odds_ratio_row)
         p_values.append(p_value_row)
     return filtered_histogram, odds_ratios, p_values
->>>>>>> ccfdb39f
 
 
 def load_filtered_df(demography, func, genelist, likelihood, min_L, max_L):
